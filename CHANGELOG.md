# Changelog
All notable changes to this project will be documented in this file.

The format is based on [Keep a Changelog](https://keepachangelog.com/en/1.0.0/),
and this project adheres to [Semantic Versioning](https://semver.org/spec/v2.0.0.html).

## [Unreleased]
<<<<<<< HEAD
- Fix `kafkactl consume` when outputing raw messages
=======
- Fix bug in `kafkactl get topics` that caused wrong partition IDs in JSON output
>>>>>>> 5566e806
- Add `--with-config` flag to `kafkactl create topic`

## [v1.2.0] - 2023-04-30
- Added support for username & password authentication (plaintext SASL)
- Added support for client certificate authentication (TLS)
- Significantly improve query performance of `kafkactl get topics`, thus making it an option for larger Kafka clusters

## [v1.1.0] - 2023-04-09
- Fix Inconsistent meaning of --output=raw in get message and consume command (see fgrosse/kafkactl#2)
- Make `github.com/fgrosse/kafkactl/pkg` internal
- Integration with the [Confluent Schema Registry]
- `kafkactl consume`: Support decoding Avro messages
- `kafkactl get message`: Support decoding Avro messages
- `kafkactl get topic`: Treat topics with single `_` prefix as internal (instead of double `_` prefix)
- `kafkactl get topic`: Show warning about missing topic metadata only in verbose mode

## [v1.0.0] - 2023-03-07
- Initial release

[Unreleased]: https://github.com/fgrosse/kafkactl/compare/v1.2.0...HEAD
[v1.2.0]: https://github.com/fgrosse/kafkactl/compare/v1.1.0...v1.2.0
[v1.1.0]: https://github.com/fgrosse/kafkactl/compare/v1.0.0...v1.1.0
[v1.0.0]: https://github.com/fgrosse/kafkactl/releases/tag/v1.0.0

[schema-registry]: https://docs.confluent.io/platform/current/schema-registry/index.html<|MERGE_RESOLUTION|>--- conflicted
+++ resolved
@@ -5,11 +5,8 @@
 and this project adheres to [Semantic Versioning](https://semver.org/spec/v2.0.0.html).
 
 ## [Unreleased]
-<<<<<<< HEAD
 - Fix `kafkactl consume` when outputing raw messages
-=======
 - Fix bug in `kafkactl get topics` that caused wrong partition IDs in JSON output
->>>>>>> 5566e806
 - Add `--with-config` flag to `kafkactl create topic`
 
 ## [v1.2.0] - 2023-04-30
